name: Build/Test

on: [push]

jobs:
  build:
    name: Build and test
    runs-on: ubuntu-latest

    steps:
    - name: Checkout
      uses: actions/checkout@v2
    - name: Install json-c 0.13
      run: |
        git clone https://github.com/json-c/json-c.git
        cd json-c
        git checkout tags/json-c-0.13.1-20180305
        sh autogen.sh
        ./configure
        make
        sudo make install
        cd ..
    - name: Install other dependencies
      run: |
<<<<<<< HEAD
        sudo apt-get install -y libdwarf-dev libelf-dev libsqlite3-dev gperf nodejs npm bison flex
=======
        sudo apt-get install -y libdwarf-dev libelf-dev libsqlite3-dev gperf nodejs npm bison flex libbpfcc-dev
>>>>>>> 38fdfa60
        sudo npm install vsce -g
    - name: Make everything
      run: make
    - name: Install
      run: sudo make -C record install
    - name: Run tests
      run: cd test && make run
    - name: Save Record artifact
      uses: actions/upload-artifact@v1
      with:
        name: record
        path: record/fr_record
    - name: Save Preload artifact
      uses: actions/upload-artifact@v1
      with:
        name: preload
        path: record/fr_preload.so
    - name: Save VS Code extension artifact
      uses: actions/upload-artifact@v1
      with:
        name: vscode_extension
        path: vscode_extension/flightrec-0.1.0.vsix
<|MERGE_RESOLUTION|>--- conflicted
+++ resolved
@@ -22,11 +22,7 @@
         cd ..
     - name: Install other dependencies
       run: |
-<<<<<<< HEAD
-        sudo apt-get install -y libdwarf-dev libelf-dev libsqlite3-dev gperf nodejs npm bison flex
-=======
         sudo apt-get install -y libdwarf-dev libelf-dev libsqlite3-dev gperf nodejs npm bison flex libbpfcc-dev
->>>>>>> 38fdfa60
         sudo npm install vsce -g
     - name: Make everything
       run: make
