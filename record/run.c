/**************************************************************************
 *
 *  File:       run.c
 *
 *  Project:    Flight recorder (https://github.com/qrdl/flightrec)
 *
 *  Descr:      Execute process and record its activity
 *
 *  Notes:
 *
 **************************************************************************
 *
 *  Copyright (C) 2017-2020 Ilya Caramishev (flightrec@qrdl.com)
 *
 *  This program is free software: you can redistribute it and/or modify
 *  it under the terms of the GNU Affero General Public License as
 *  published by the Free Software Foundation, either version 3 of the
 *  License, or (at your option) any later version.
 *
 *  This program is distributed in the hope that it will be useful,
 *  but WITHOUT ANY WARRANTY; without even the implied warranty of
 *  MERCHANTABILITY or FITNESS FOR A PARTICULAR PURPOSE.  See the
 *  GNU Affero General Public License for more details.
 *
 *  You should have received a copy of the GNU Affero General Public License
 *  along with this program.  If not, see <https://www.gnu.org/licenses/>.
 *
 **************************************************************************/
#include <sys/types.h>
#include <sys/ptrace.h>
#include <sys/wait.h>
#include <sys/user.h>
#include <sys/stat.h>
#include <unistd.h>
#include <stdlib.h>
#include <fcntl.h>
#include <errno.h>
#include <signal.h>
#include <sys/uio.h>
#include <sys/user.h>
#include <inttypes.h>
#include <pthread.h>
#include <semaphore.h>
// for P_tmpdir
#ifndef __USE_XOPEN
#define __USE_XOPEN 1
#endif
#include <stdio.h>
#include <sys/auxv.h>

#include "stingray.h"
#include "eel.h"
#include "dab.h"

#include "flightrec.h"
#include "record.h"
#include "mem.h"
#include "memcache.h"
#include "channel.h"
#include "bpf.h"
#include "db_workers.h"
#include "reset_dirty.h"

#ifdef __x86_64__
#define IP(A)   A.rip
#define BP(A)   A.rbp
#else
#define IP(A)   A.eip
#define BP(A)   A.ebp
#endif

#define FUNC_FLAG_START     1
#define FUNC_FLAG_END       2

/* SQLite performance isn't good enough so I use my own cache. Steps within unit are sorted by address so I can
   approximate the location of needed entry faster than logN */
struct cached_line {
    uint64_t    address;
    uint64_t    func_id;
    char        func_flag;
    uint8_t     org_instr_byte;
};
struct cached_unit {
    uint64_t            start;      // address of first line in unit
    uint64_t            end;        // address of last line in unit
    uint64_t            line_count;
    struct cached_line  *lines;
};

static void set_ip(pid_t, REG_TYPE ip);
static int set_breakpoints(pid_t pid);
static int process_breakpoint(pid_t pid);
static struct cached_line *lookup_cache(uint64_t address);
static int get_base_address(pid_t p, uint64_t *offset);

static void bpf_callback(void *cookie, void *data, int data_size);

static int fifo_fd = 0;                 // FIFO for receiving alloc/free events from fr_preload.so
static struct channel *insert_step_ch;  // Channel for communicating with step insertion worker
static struct channel *insert_heap_ch;  // Channel for communicating with heap event insertion worker
struct channel *insert_mem_ch;          // Channel for communicating with mem insertion worker,
                                        // not-static because is used in memcache.c
struct channel *proc_mem_ch;            // Channel for communicating with mem workers,
                                        // non-static because used in mem_workers.c
/* child program base address. Addresses from debug info may or may not contain base address, so if accessing child
   memory fails, assume addresses need to be adjusted by base address */
static uint64_t base_address = 0;
/* this mutex is used to sync access to cached memory between main loop and bpf_callback() */
static struct cached_unit *instr_cache;
static volatile char mem_dirty;
static uint64_t step_id = 0;
static sem_t bpf_sem;
static volatile int stop;

/**************************************************************************
 *
 *  Function:   record
 *
 *  Params:     params - param vector to pass to exec(), first item
 *                       must contain program name
 *
 *  Return:     SUCCESS / FAILURE
 *
 *  Descr:      run process under tracer - the main loop
 *
 **************************************************************************/
int record(char *params[]) {
    int pid = fork();
    if (pid) {
        printf("Initialising ... ");
        fflush(stdout);
        TIMER_START;
        /* parent */
        int wait_status;
        waitpid(pid, &wait_status, 0);      // wait for SIGTRAP from child, indicating the exec

        // create temporary FIFO to get info re dynamic memory
        char fifo_name[256];
        sprintf(fifo_name, "%s/fr_%X", P_tmpdir, pid);
        /* there is a race between parent and child in creating the fifo so handle it */
        if (mkfifo(fifo_name, S_IRUSR | S_IWUSR) && EEXIST != errno) {
            ERR("Cannot create named pipe: %s", strerror(errno));
            return FAILURE;
        }
        if (chown(fifo_name, real_uid, real_gid)) {
            ERR("Cannot change pipe ownership: %s", strerror(errno));
            return EXIT_FAILURE;
        }
        fifo_fd = open(fifo_name, O_RDONLY | O_NONBLOCK);
        if (fifo_fd < 0) {
            ERR("Cannot open named pipe: %s", strerror(errno));
            return FAILURE;
        }

        // set breakpoints for all known source lines in child process
        if (SUCCESS != set_breakpoints(pid)) {
            ERR("Cannot set breakpoints");
            return FAILURE;
        }
        INFO("Tracing %s", params[0]);

        /* Start worker threads  */
        if (SUCCESS != start_reset_dirty(pid)) {
            return FAILURE;
        }
        mem_dirty = 1;
        START_DB_WORKER(step);
        START_DB_WORKER(heap);
        START_DB_WORKER(mem);

        /* continue to first executable line */
        if (-1 == ptrace(PTRACE_CONT, pid, NULL, NULL)) {
            ERR("Cannot start executing child program: %s", strerror(errno));
            return FAILURE;
        }
        waitpid(pid, &wait_status, 0);      // wait for SIGTRAP from child, indicating the breakpoint
        int signum = WSTOPSIG(wait_status);
        if (WIFEXITED(wait_status) || SIGTRAP != signum) {
            ERR("Child exited right after the start");
            return FAILURE;
        }

        /* init memory cache and store initial memory content */
        if (SUCCESS != init_cache(pid)) {
            return FAILURE;
        }
        if (SUCCESS != process_breakpoint(pid)) {
            return FAILURE;
        }

        /* init channel and load BPF programs to monitor page faults, signals and mmap/munmap/brk syscalls
           Do it after first stop as we need semaphore to be posted starting from step 2 */
        proc_mem_ch = ch_create();
        if (!proc_mem_ch) {
            return FAILURE;
        }
        if (sem_init(&bpf_sem, 0, 0)) {
            ERR("Cannot init the semaphoe for BPF thread sync: %s", strerror(errno));
            return FAILURE;
        }
        if (SUCCESS != bpf_start(pid, bpf_callback)) {
            return FAILURE;
        }
        TIMER_STOP("Initialisation");        
        printf("process %d is ready to be traced\n", pid);
        printf("---------- 8< ----------\n");

        TIMER_START;
        while (-1 != ptrace(PTRACE_CONT, pid, NULL, NULL)) {
            waitpid(pid, &wait_status, 0);      // wait for SIGTRAP from child, indicating the breakpoint
            if (WIFEXITED(wait_status)) {
                INFO("child exited");
                signum = 0;
                break;                          // child exited ok
            }

            if (WIFSTOPPED(wait_status)) {
                signum = WSTOPSIG(wait_status);
                if (SIGTRAP != signum) {
                    INFO("Child stopped - %s", strsignal(signum));
                    break;
                }
                /* wait until BPF callback finishes processing */
                if (sem_wait(&bpf_sem)) {
                    ERR("Error waiting for condition: %s", strerror(errno));
                    return FAILURE;
                }
                if (SUCCESS != process_breakpoint(pid)) {
                    return FAILURE;
                }
            } else {
                // TODO: can we get here?
                ERR("Unsupported wait status %d", wait_status);
                return FAILURE;
            }
        }
        stop = 1;
        TIMER_STOP("Client tracing");
        printf("---------- 8< ----------\n");
        printf("Finishing ... ");
        fflush(stdout);

        TIMER_START;

        DAB_CLOSE(DAB_FLAG_NONE);
        INFO("Waiting for worker threads to finish");

        /* Send termination to workers and wait for workers to finish. Because workers
           flush data to DB, process them one by one, concurrency can corrupt DB */
        WAIT_DB_WORKER(step);
        WAIT_DB_WORKER(heap);
        WAIT_DB_WORKER(mem);
        bpf_stop();

        close(fifo_fd);
        if (remove(fifo_name)) {
            ERR("Cannot remove pipe: %s", strerror(errno));
        }

        /* TODO I don't know why but inserting of signal into DB fails with 'locked', so DB close/open helps */
        if (signum) {
            extern char *db_name;
            if (DAB_OK != DAB_OPEN(db_name, DAB_FLAG_NONE)) {     // already in multi-threaded mode
                return FAILURE;
            }
            if (DAB_OK != DAB_EXEC("INSERT INTO misc (key, value) VALUES ('exit_signal', ?)", signum)) {
                ERR("Cannot store exit signal in DB");
            }
            DAB_CLOSE(DAB_FLAG_NONE);
        }
        TIMER_STOP("Finishing");
    } else {
        /* child */
        if (setuid(real_uid) || setgid(real_gid)) {
            ERR("Cannot set ownership for child process: %s", strerror(errno));
            exit(EXIT_FAILURE);
        }
        if (-1 == ptrace(PTRACE_TRACEME, 0, NULL, NULL)) {
            ERR("Cannot start trace in the child - %s", strerror(errno));
            exit(EXIT_FAILURE);
        }
        putenv("LD_PRELOAD=/usr/bin/fr_preload.so");    // preload lib to intercept malloc() etc.
        execvp(params[0], params);
        /* get here only in case of exec failure  */
        ERR("Cannot execute %s - %s", params[0], strerror(errno));
        exit(EXIT_FAILURE);
    }
    printf("done\n");

    return SUCCESS;
}


/**************************************************************************
 *
 *  Function:   set_breakpoints
 *
 *  Params:     pid - pid of process being traced
 *
 *  Return:     SUCCESS / FAILURE
 *
 *  Descr:      Set breakpoints for all known source lines, fill line
 *              cache to be used in process_breakpoint
 *
 **************************************************************************/
int set_breakpoints(pid_t pid) {
    int ret = SUCCESS;
    void *unit_cursor, *line_cursor;
    REG_TYPE int3 = 0xCC;    // INT 3
    int db_stat;

    if (DAB_OK != DAB_CURSOR_OPEN(&unit_cursor, "SELECT "
                "file.unit_id, "
                "count(*), "
                "MIN(statement.address) AS start, "
                "MAX(statement.address) "
            "FROM "
                "file "
                "JOIN statement ON statement.file_id = file.id "
            "GROUP BY "
                "file.unit_id "
            "ORDER BY "
                "start")) {
        return FAILURE;
    }
    if (DAB_OK != DAB_CURSOR_PREPARE(&line_cursor, "SELECT "
                "address, "
                "function_id, "
                "func_flag "
            "FROM "
                "file "
                "JOIN statement ON statement.file_id = file.id "
            "WHERE "
                "file.unit_id = ? "
            "ORDER BY "
                "address")) {
        return FAILURE;
    }

    /* init opcode cache */
    instr_cache = malloc(sizeof(*instr_cache) * unit_count);

    uint64_t unit_id;
    REG_TYPE instr;
    for (   struct cached_unit *cur_unit = instr_cache;
            DAB_OK == (db_stat = DAB_CURSOR_FETCH(  unit_cursor,
                                                    &unit_id,
                                                    &cur_unit->line_count,
                                                    &cur_unit->start,
                                                    &cur_unit->end));
            cur_unit++) {
        cur_unit->lines = malloc(sizeof(struct cached_line) * cur_unit->line_count);
        
        if (DAB_OK != DAB_CURSOR_RESET(line_cursor) || DAB_OK != DAB_CURSOR_BIND(line_cursor, unit_id)) {
            return FAILURE;
        }
        for (   struct cached_line *cur_line = cur_unit->lines;
                DAB_OK == (db_stat = DAB_CURSOR_FETCH(  line_cursor,
                                                        &cur_line->address,
                                                        &cur_line->func_id,
                                                        &cur_line->func_flag));
                cur_line++) {
            errno = 0;  // PTRACE_PEEKDATA can return anything, even -1, so use only errno for diag
            instr = ptrace(PTRACE_PEEKDATA, pid, (void *)(cur_line->address + base_address), NULL);
            if (errno) {
                if ((EIO == errno || EFAULT == errno) && !base_address) {
                    /* may fail because address needs to be adjusted by base address */
                    if (SUCCESS != get_base_address(pid, &base_address)) {
                        RETCLEAN(FAILURE);
                    }
                    if (!base_address) {
                        ERR("Cannot peek at child code (base addr is zero) - %s", strerror(errno));
                        RETCLEAN(FAILURE);
                    }
                    /* save base address for further use by Examine */
                    if (DAB_OK != DAB_EXEC("INSERT INTO misc (key, value) VALUES ('base_address', ?)", base_address)) {
                        ERR("Cannot update unit base address");
                        RETCLEAN(FAILURE);
                    }
                    // repeat the attempt with non-zero base_address
                    errno = 0;  // PTRACE_PEEKDATA can return anything, even -1, so use only errno for diag
                    instr = ptrace(PTRACE_PEEKDATA, pid, (void *)(cur_line->address + base_address), NULL);
                    if (errno) {
                        ERR("Cannot peek at child code - %s", strerror(errno));
                        RETCLEAN(FAILURE);
                    }
                } else {
                    ERR("Cannot peek at child code - %s", strerror(errno));
                    RETCLEAN(FAILURE);
                }
            }
            cur_line->org_instr_byte = instr & 0xFF;
            /* update child code */
            instr = (instr & ~0xFF) | int3;
            if (-1 == ptrace(PTRACE_POKEDATA, pid, (void *)(cur_line->address + base_address), (void *)instr)) {
                ERR("Cannot update child code - %s", strerror(errno));
                RETCLEAN(FAILURE);
            }
            DBG("Set breakpoint at 0x%" PRIx64, cur_line->address);
        }
        if (DAB_NO_DATA != db_stat) {
            RETCLEAN(FAILURE);
        }
    }
    if (DAB_NO_DATA != db_stat) {
        RETCLEAN(FAILURE);
    }

cleanup:
    DAB_CURSOR_FREE(unit_cursor);
    DAB_CURSOR_FREE(line_cursor);

    return ret;
}


/**************************************************************************
 *
 *  Function:   lookup_cache
 *
 *  Params:     address - statement address to look for
 *
 *  Return:     found cached entry / NULL if not found
 *
 *  Descr:      Find unit where address is located, within unit use
 *              linear approximation to find the address
 *
 **************************************************************************/
struct cached_line *lookup_cache(uint64_t address) {
    static int unit;   // typically addresses come from the same unit
    int index, left, right;

    if (instr_cache[unit].start > address || instr_cache[unit].end < address) {
        /* unit has changed - look for unit */
        left = 0;
        right = unit_count;     // search interval doesn't include right bound 
        for (index = right / 2; right > left; index = (left + right) / 2) {
            if (address < instr_cache[index].start) {
                right = index;
            } else if (address > instr_cache[index].end) {
                left = index + 1;
            } else {
                break;
            }
        }
        if (left == right) {
            return NULL;
        }
        unit = index;
    }

    left = 0;
    uint64_t left_addr = instr_cache[unit].lines[left].address;
    right = instr_cache[unit].line_count - 1;   // search interval does include right bound
    uint64_t right_addr = instr_cache[unit].lines[right].address;

    while (right >= left) {     // because right bound is included, right and left can be equal
        /* addresses are sequential and kinda uniformly distributed, so linear approximation
           should do better than binary search */
        index = left + (address - left_addr) * (right - left) / (right_addr - left_addr);
        if (address < instr_cache[unit].lines[index].address) {
            right = index - 1;
            right_addr = instr_cache[unit].lines[right].address;
        } else if (address > instr_cache[unit].lines[index].address) {
            left = index + 1;
            left_addr = instr_cache[unit].lines[left].address;
        } else {
            break;
        }
    }
    if (left > right) {
        return NULL;
    }

    return &instr_cache[unit].lines[index];
}


/**************************************************************************
 *
 *  Function:   process_breakpoint
 *
 *  Params:     pid - pid of process being traced
 *
 *  Return:     SUCCESS / FAILURE
 *
 *  Descr:      Process the breakpoint:
 *              - store program step
 *              - check for any dynamic memory ops happened since prev step
 *              - process memory changes reported since prev step
 *
 **************************************************************************/
int process_breakpoint(pid_t pid) {
    static ULONG depth = 0, func_id = 0;
    REG_TYPE int3 = 0xCC;    // INT 3
    int wait_reset;

    DBG("mem_dirty is %d", mem_dirty);
    if (mem_dirty) {
        /* trigger reset_dirty thread to reset clear_refs. This is the slowest process so trigger it
           as early as possible*/
        trigger_reset_dirty();
        wait_reset = 1;
    } else {
        wait_reset = 0;
    }
    step_id++;

    /* Get registers */
    struct user_regs_struct regs;
    if (-1 == ptrace(PTRACE_GETREGS, pid, NULL, &regs)) {
        ERR("Cannot read process registers - %s", strerror(errno));
        return FAILURE;
    }

    REG_TYPE pc = IP(regs) - 1;       // program counter at breakpoint, before it processed the TRAP

    struct cached_line *line = lookup_cache(pc - base_address);
    if (!line) {
        WARN("Cannot find statement for address 0x%" PRIx64, (uint64_t)pc - base_address);
        return FAILURE;
    }

    if (line->func_id != func_id || FUNC_FLAG_START == line->func_flag) {
        if (FUNC_FLAG_START == line->func_flag) {
            depth++;        // got to the begining of the function - new function call
        }
        // depth for FUNC_FLAG_END will be decremented after processing the step
        // if not function call, we can get here as a result of return from function call or long jump
        // TODO handle long jump
        func_id = line->func_id;
    }
    if (mem_dirty && FUNC_FLAG_START != line->func_flag) {
        proc_dirty_mem(step_id);
        mem_dirty = 0;      // important to reset it here because next instruction can cause PF and set it back to 1
    }

    /* Store new step using worker */
    DBG("Step %" PRId64 " at 0x%" PRIx64, step_id, (uint64_t)pc);
    struct insert_step_msg *msg = malloc(sizeof(*msg));
    msg->step_id = step_id;
    msg->depth = depth;
    msg->func_id = func_id;
    msg->address = pc - base_address;
    msg->regs = regs;   // regs is struct, not a pointer, so it will be copied
    ch_write(insert_step_ch, (char *)msg, sizeof(*msg));    // channel reader will free msg

    /* check for heap events happened in tracee. It doesn't make sense to place it in a separate thread 
       as potential gain (measured as 1.8%) will be killed by thread sync overhead */
    int read_status;
    struct heap_event event;
    // read() won't block if there is nothing to read
    while ((read_status = read(fifo_fd, &event, sizeof(event))) > 0) {
        /* Store heap memory event using worker */
        struct insert_heap_msg *msg = malloc(sizeof(*msg));
        msg->step_id = step_id;
        msg->address = event.address;
        if (HEAP_EVENT_ALLOC == event.type) {
<<<<<<< HEAD
//            DBG("Malloc for %" PRIu64 " bytes", event.size);
            // if new address doesn't fall into known ranges, re-read memory map
            if (!mem_in_cache(event.address, event.size)) {
                if (SUCCESS != mem_read_regions()) {
                    free(msg);
                    return FAILURE;
                }
            }
=======
>>>>>>> 38fdfa60
            msg->size = event.size;
        } else {
            msg->size = 0;      // indicate 'free'
        }
        ch_write(insert_heap_ch, (char *)msg, sizeof(*msg));    // channel reader will free msg
    }
    if (read_status < 0 && errno != EAGAIN) {
        ERR("Error reading from pipe: %s", strerror(errno));
        return FAILURE;
    }

    if (FUNC_FLAG_END == line->func_flag) {
        depth--;
    }

    /* restore original instruction, step over it */
    REG_TYPE instr = ptrace(PTRACE_PEEKDATA, pid, (void *)pc, NULL);
    if (errno) {
        ERR("Cannot peek at child code - %s", strerror(errno));
        return FAILURE;
    }

    if (-1 == ptrace(PTRACE_POKEDATA, pid, (void *)pc, (void *)(void *)((instr & ~0xFF) | line->org_instr_byte))) {
        ERR("Cannot update child code - %s", strerror(errno));
        return FAILURE;
    }
    set_ip(pid, pc);

    if (wait_reset) {
        /* wait for memory wotker threads to finish, have to do it before stepping into the program because it can
           modify data, so all references for all pages must be cleared */
        wait_reset_dirty();
    }

    if (-1 == ptrace(PTRACE_SINGLESTEP, pid, NULL, NULL)) {
        ERR("Cannot restore original instruction - %s", strerror(errno));
        return FAILURE;
    }

    int wait_status;
    waitpid(pid, &wait_status, 0);      // wait for SIGTRAP from child, indicating the breakpoint
    if (!WIFSTOPPED(wait_status) || !(WSTOPSIG(wait_status) == SIGTRAP)) {
        ERR("Didn't get expected SIGTRAP - got %d", WSTOPSIG(wait_status));
        return FAILURE;
    }

    /* re-instate TRAP */
    if (-1 == ptrace(PTRACE_POKEDATA, pid, (void *)pc, (void *)((instr & ~0xFF) | int3))) {
        ERR("Cannot update child code - %s", strerror(errno));
        return FAILURE;
    }

    return SUCCESS;
}


/**************************************************************************
 *
 *  Function:   set_ip
 *
 *  Params:     pid - pid of process being traced
 *              ip  - new value of IP register
 *
 *  Return:     N/A
 *
 *  Descr:      Set process's IP
 *
 **************************************************************************/
void set_ip(pid_t pid, REG_TYPE ip) {
    struct user_regs_struct regs;
    if (-1 == ptrace(PTRACE_GETREGS, pid, NULL, &regs)) {
        printf("Cannot read process registers - %s\n", strerror(errno));
        exit(EXIT_FAILURE);
    }
    IP(regs) = ip;
    if (-1 == ptrace(PTRACE_SETREGS, pid, NULL, &regs)) {
        printf("Cannot set process registers - %s\n", strerror(errno));
        exit(EXIT_FAILURE);
    }
}


/**************************************************************************
 *
 *  Function:   bpf_callback
 *
 *  Params:     unused
 *              data - message
 *              data_size - message size
 *
 *  Return:     N/A
 *
 *  Descr:      Process messages form BPF programs
 *
 **************************************************************************/
void bpf_callback(void *unused, void *data, int data_size) {
    (void)unused;
    (void)data_size;
    /* I assume that MMAPENTRY is always followed by MMAPEXIT, so saving size from ENTRY
       to use it when got EXIT */
    static uint64_t mapped_size = 0;
    static int count = 0;
    static uint64_t brk_boundary = 0;

    if (stop) {
        return;     // ignore events coming after child stop
    }

    struct bpf_event *event = data;
    if (BPF_EVT_SIGNAL == event->type) {
        DBG("signal %ld", event->payload);
        if (SIGTRAP == event->payload) {
            /* two SIGTRAP signals generated for each stop, so post semaphore only on first one, second on is for
               one instruction step within process_breakpoint() */
            if (count) {
                count = 0;
            } else {
                if (sem_post(&bpf_sem)) {
                    ERR("Cannot post semaphore: %s", strerror(errno));
                    return;
                }
                count = 1;
            }
        }
        return;
    }
    
    switch (event->type) {
        case BPF_EVT_PAGEFAULT:
            DBG("Page fault at 0x%" PRIx64, event->payload);
            uint64_t *address = malloc(sizeof(*address));
            *address = event->payload;
            /* TODO: Compare what is faster - filter unknown address before sending or let workers deal with it */
            ch_write(proc_mem_ch, (char *)address, sizeof(*address));
            mem_dirty = 1;
            break;
        case BPF_EVT_MMAPENTRY:
            DBG("Map entry");
            mapped_size = event->payload;
            break;
        case BPF_EVT_MMAPEXIT:
            DBG("New map at 0x%" PRIx64 " for %" PRId64, event->payload, mapped_size);
            cache_add_region(event->payload, mapped_size, step_id);
            break;
        case BPF_EVT_MUNMAP:
            /* TODO: Remove memory region */
            DBG("Unmap at 0x%" PRIx64, event->payload);
            break;
        case BPF_EVT_BRK:
            if (!brk_boundary) {
                brk_boundary = event->payload;
            } else if (event->payload > brk_boundary) {
                uint64_t allocated = event->payload - brk_boundary;
                DBG("New malloc at 0x%" PRIx64 " for %" PRId64, brk_boundary, allocated);
                cache_add_region(brk_boundary, allocated, step_id);
                brk_boundary = event->payload;
            } else {
                /* TODO: Should it be processed? Can it really happen? */
                INFO("Free");
            }
            break;
        default:
            WARN("Unknown event type %" PRId64 "\n", event->type);
    }
}


/**************************************************************************
 *
 *  Function:   get_base_address
 *
 *  Params:     pid - process PID
 *              base - where to store base address
 *
 *  Return:     SUCCESS / FAILURE
 *
 *  Descr:      Find base address from program executable memory region
 *              address
 * 
 *  Note:       I don't like thius method but I cannot find anything better
 *              Address is needed before child program is really started
 *              so registers aren't available yet, AT_BASE field of aux
 *              vector (x86_64 ABI) doesn't provide needed address
 *
 **************************************************************************/
int get_base_address(pid_t p, uint64_t *base) {
    char exe_name[256];
    char tmp[256];

    // read executable name from /proc/<pid>/exe
    snprintf(tmp, sizeof(tmp), "/proc/%d/exe", p);      // coverity[fs_check_call]
    ssize_t res = readlink(tmp, exe_name, sizeof(exe_name) - 1);
    if (res < 0) {
        ERR("Cannot get executable name from '%s': %s", tmp, strerror(errno));
        return FAILURE;
    }
    exe_name[res] = '\0';

    snprintf(tmp, sizeof(tmp), "/proc/%d/maps", p);
    FILE *maps = fopen(tmp, "r");
    if (!maps) {
        ERR("Cannot open file '%s': %s", tmp, strerror(errno));
        return FAILURE;
    }

    while (fgets(tmp, sizeof(tmp), maps)) {
        char *state, *field;
        field = strtok_r(tmp, " \t", &state);
        if (!field) {
            continue;
        }
        field = strtok_r(NULL, " \t", &state);
        if (!field || 'x' != field[2]) {     // skip memory without exec permissions
            continue;
        }
        int i = 2;  // two fields processed already
        while (i < 6 && NULL != (field = strtok_r(NULL, " \t\n", &state))) {
            i++;
        }
        if (field && !strcmp(field, exe_name)) {
            /* first field, already 0-terminated, has start and end address */
            sscanf(tmp, "%" PRIx64, base);
	        INFO("Base 0x%" PRIx64, *base);
            break;
       }
    }
    fclose(maps);

    return SUCCESS;
}<|MERGE_RESOLUTION|>--- conflicted
+++ resolved
@@ -556,17 +556,6 @@
         msg->step_id = step_id;
         msg->address = event.address;
         if (HEAP_EVENT_ALLOC == event.type) {
-<<<<<<< HEAD
-//            DBG("Malloc for %" PRIu64 " bytes", event.size);
-            // if new address doesn't fall into known ranges, re-read memory map
-            if (!mem_in_cache(event.address, event.size)) {
-                if (SUCCESS != mem_read_regions()) {
-                    free(msg);
-                    return FAILURE;
-                }
-            }
-=======
->>>>>>> 38fdfa60
             msg->size = event.size;
         } else {
             msg->size = 0;      // indicate 'free'
