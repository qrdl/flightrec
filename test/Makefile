CFLAGS := -g3 -gdwarf-2 -O0

.PHONY : all prepare run

OBJFILES = a.o b.o

all: test tester

test: $(OBJFILES)
	$(CC) $(CFLAGS) $^ -o $@

test.fr prepare: test
#	dwarfdump ./test >test.dump
	../fr_record -l test.log -- ./test

run: test.fr tester
	./tester -v path="$(shell pwd)" *.test

tester: y.tab.o lex.yy.o tester_func.o ../jsonapi/jsonapi.o
	$(CC) -o $@ $^ -lfl -ljson-c -lm

lex.yy.o: tester.l y.tab.h tester.h
	lex tester.l
	$(CC) -I../jsonapi -g -c -o $@ lex.yy.c

y.tab.o: tester.y tester.h Makefile
	yacc -d tester.y
#	yacc -d -t tester.y
	$(CC) -I../jsonapi -g -c -o $@ y.tab.c

tester_func.o: tester_func.c tester.h
	$(CC) -I../jsonapi -g -c -o $@ tester_func.c -I..

clean:
<<<<<<< HEAD
	rm -f test test.fr* test.dump $(OBJFILES) test.log tester lex.yy.c y.tab.c lex.yy.o y.tab.o y.tab.h tester_func.o
=======
	rm -f test test.fr test.dump $(OBJFILES) test.log tester lex.yy.o y.tab.o y.tab.h tester_func.o
>>>>>>> 76f090fd
<|MERGE_RESOLUTION|>--- conflicted
+++ resolved
@@ -32,8 +32,4 @@
 	$(CC) -I../jsonapi -g -c -o $@ tester_func.c -I..
 
 clean:
-<<<<<<< HEAD
-	rm -f test test.fr* test.dump $(OBJFILES) test.log tester lex.yy.c y.tab.c lex.yy.o y.tab.o y.tab.h tester_func.o
-=======
-	rm -f test test.fr test.dump $(OBJFILES) test.log tester lex.yy.o y.tab.o y.tab.h tester_func.o
->>>>>>> 76f090fd
+	rm -f test test.fr* test.dump $(OBJFILES) test.log tester lex.yy.c y.tab.c lex.yy.o y.tab.o y.tab.h tester_func.o