--- conflicted
+++ resolved
@@ -8,11 +8,7 @@
             "name": "Flight Recorder: Attach",
             "type": "flightrec",
             "request": "launch",
-<<<<<<< HEAD
-            "program": "${workspaceFolder}/test5",
-=======
             "program": "${workspaceFolder}/test4",
->>>>>>> 38fdfa60
             "sourcePath": "${workspaceFolder}",
             "stopOnEntry": true,
             "debugServer": 1337
